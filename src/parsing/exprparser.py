--- conflicted
+++ resolved
@@ -49,23 +49,11 @@
         sympy_locals[constant.name] = expr_value
 
     for symbol in symbol_list:
-<<<<<<< HEAD
-        if symbol.type_info.type == AstExprType.AST_NUMBER_SYMBOL:
-            var_list.append(
-                Variable(symbol.name, VariableType.NUMBER, ()))
-            sympy_locals[symbol.name] = Symbol(symbol.name)
-        elif symbol.type_info.type == AstExprType.AST_INT_SYMBOL:
-            var_list.append(
-                Variable(symbol.name, VariableType.INTEGER, ()))
-            sympy_locals[symbol.name] = Symbol(symbol.name, Integer=True)
-        elif symbol.type_info.type == AstExprType.AST_VECTOR_SYMBOL:
-=======
         symbol_type = symbol.type_info.type
         if symbol_type == AstExprType.AST_NUMBER_SYMBOL:
             var_obj = Variable(symbol.name, VariableType.NUMBER, ())
             sympy_obj = Symbol(symbol.name)
         elif symbol_type == AstExprType.AST_VECTOR_SYMBOL:
->>>>>>> 6d138103
             vector_size = int(symbol.type_info.dimension[0])
             var_obj = Variable(symbol.name, VariableType.VECTOR, (vector_size,))
             sympy_obj = MatrixSymbol(symbol.name, vector_size, 1)
