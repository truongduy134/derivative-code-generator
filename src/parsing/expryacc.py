--- conflicted
+++ resolved
@@ -57,12 +57,6 @@
 
 def p_var_declaration(p):
     """
-<<<<<<< HEAD
-    var_declaration : NUMBER ID
-                    | INT ID
-                    | VECTOR ID LPAREN INTEGER RPAREN
-                    | MATRIX ID LPAREN INTEGER COMMA INTEGER RPAREN
-=======
     var_declaration : basic_var_declaration
                     | basic_var_declaration COLON NODIFF
     """
@@ -76,7 +70,6 @@
     basic_var_declaration : NUMBER ID
                           | VECTOR ID LPAREN INTEGER RPAREN
                           | MATRIX ID LPAREN INTEGER COMMA INTEGER RPAREN
->>>>>>> 6d138103
     """
     if len(p) == 3:
         if p[1] == "int":
